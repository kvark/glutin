extern crate glutin;

use glutin::winit;

mod support;

fn main() {
    let events_loop = winit::EventsLoop::new();
    let window = winit::WindowBuilder::new()
        .with_title("glutin - Cursor grabbing test")
        .build(&events_loop)
        .unwrap();
    let context = glutin::ContextBuilder::new()
        .build(&window)
        .unwrap();

    let _ = unsafe { context.make_current() };

    let gl = support::load(&context);
    let mut grabbed = false;

    events_loop.run_forever(|event| {
        use glutin::{CursorState, WindowEvent, ElementState};
        match event {
            winit::Event::WindowEvent { event, .. } => match event {

<<<<<<< HEAD
                winit::WindowEvent::KeyboardInput(winit::ElementState::Pressed, _, _, _) => {
                    if grabbed {
                        grabbed = false;
                        window.set_cursor_state(winit::CursorState::Normal)
                              .ok().expect("could not ungrab mouse cursor");
                    } else {
                        grabbed = true;
                        window.set_cursor_state(winit::CursorState::Grab)
=======
                WindowEvent::KeyboardInput { input, .. } if ElementState::Pressed == input.state => {
                    if grabbed {
                        grabbed = false;
                        window.set_cursor_state(CursorState::Normal)
                              .ok().expect("could not ungrab mouse cursor");
                    } else {
                        grabbed = true;
                        window.set_cursor_state(CursorState::Grab)
>>>>>>> 2a1602e0
                              .ok().expect("could not grab mouse cursor");
                    }
                },

<<<<<<< HEAD
                winit::WindowEvent::Closed => events_loop.interrupt(),
                winit::WindowEvent::Resized(w, h) => context.resize(w, h),
                a @ winit::WindowEvent::MouseMoved(_, _) => {
=======
                WindowEvent::Closed => events_loop.interrupt(),

                a @ WindowEvent::MouseMoved { .. } => {
>>>>>>> 2a1602e0
                    println!("{:?}", a);
                },
                _ => (),
            },
            _ => (),
        }

        gl.draw_frame([0.0, 1.0, 0.0, 1.0]);
        let _ = context.swap_buffers();
    });
}<|MERGE_RESOLUTION|>--- conflicted
+++ resolved
@@ -5,7 +5,7 @@
 mod support;
 
 fn main() {
-    let events_loop = winit::EventsLoop::new();
+    let mut events_loop = winit::EventsLoop::new();
     let window = winit::WindowBuilder::new()
         .with_title("glutin - Cursor grabbing test")
         .build(&events_loop)
@@ -20,20 +20,10 @@
     let mut grabbed = false;
 
     events_loop.run_forever(|event| {
-        use glutin::{CursorState, WindowEvent, ElementState};
+        use glutin::winit::{CursorState, WindowEvent, ElementState};
         match event {
             winit::Event::WindowEvent { event, .. } => match event {
 
-<<<<<<< HEAD
-                winit::WindowEvent::KeyboardInput(winit::ElementState::Pressed, _, _, _) => {
-                    if grabbed {
-                        grabbed = false;
-                        window.set_cursor_state(winit::CursorState::Normal)
-                              .ok().expect("could not ungrab mouse cursor");
-                    } else {
-                        grabbed = true;
-                        window.set_cursor_state(winit::CursorState::Grab)
-=======
                 WindowEvent::KeyboardInput { input, .. } if ElementState::Pressed == input.state => {
                     if grabbed {
                         grabbed = false;
@@ -42,20 +32,13 @@
                     } else {
                         grabbed = true;
                         window.set_cursor_state(CursorState::Grab)
->>>>>>> 2a1602e0
                               .ok().expect("could not grab mouse cursor");
                     }
                 },
 
-<<<<<<< HEAD
-                winit::WindowEvent::Closed => events_loop.interrupt(),
+                winit::WindowEvent::Closed => return winit::ControlFlow::Break,
                 winit::WindowEvent::Resized(w, h) => context.resize(w, h),
-                a @ winit::WindowEvent::MouseMoved(_, _) => {
-=======
-                WindowEvent::Closed => events_loop.interrupt(),
-
-                a @ WindowEvent::MouseMoved { .. } => {
->>>>>>> 2a1602e0
+                a @ winit::WindowEvent::MouseMoved { .. } => {
                     println!("{:?}", a);
                 },
                 _ => (),
@@ -65,5 +48,6 @@
 
         gl.draw_frame([0.0, 1.0, 0.0, 1.0]);
         let _ = context.swap_buffers();
+        winit::ControlFlow::Continue
     });
 }